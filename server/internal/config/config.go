package config

import (
	"errors"
	"fmt"
	"os"
	"strconv"
	"strings"
	"time"
)

const (
	EnvironmentDev  = "dev"
	EnvironmentProd = "prod"
	EnvironmentTest = "test"
)

type Config struct {
	Environment          string
	JWTSecret            []byte
	DBSchema             string
	AccessTokenDuration  time.Duration
	RefreshTokenDuration time.Duration
	CookieDomain         string
}

func GetEnvironment() string {
	env := strings.ToLower(os.Getenv("ENV"))
	if env == "" {
		env = EnvironmentDev
	}
	return env
}

func NewConfig() (*Config, error) {
	config := &Config{}
	config.Environment = GetEnvironment()
	jwtSecret := os.Getenv("JWT_SECRET")
	if jwtSecret == "" {
		return nil, errors.New("JWT_SECRET environment variable is not set")
	}
	config.JWTSecret = []byte(jwtSecret)
	config.DBSchema = strings.ToLower(os.Getenv("DB_SCHEMA"))
	if config.DBSchema == "" {
		return nil, errors.New("DB_SCHEMA environment variable is not set")
	}
	accessTokenHours, err := config.getEnvInt("ACCESS_TOKEN_HOURS", 12)
	if err != nil {
		return nil, fmt.Errorf("invalid ACCESS_TOKEN_HOURS: %w", err)
	}
	config.AccessTokenDuration = time.Duration(accessTokenHours) * time.Hour
	refreshTokenDays, err := config.getEnvInt("REFRESH_TOKEN_DAYS", 7)
	if err != nil {
		return nil, fmt.Errorf("invalid REFRESH_TOKEN_DAYS: %w", err)
	}
	config.RefreshTokenDuration = time.Duration(refreshTokenDays) * 24 * time.Hour
	config.CookieDomain = os.Getenv("COOKIE_DOMAIN")
	if config.CookieDomain == "" {
<<<<<<< HEAD
		config.CookieDomain = "https://neurospend.vercel.app"
=======
		config.CookieDomain = "neurospend.vercel.app"
>>>>>>> 8f8d4530
	}
	return config, nil
}

// String returns a human-readable string representation of the Config
func (cfg *Config) String() string {
	return fmt.Sprintf(
		"Config{Environment: %q, JWTSecret: %q, DBSchema: %q, AccessTokenDuration: %v, RefreshTokenDuration: %v}",
		cfg.Environment,
		"***",
		cfg.DBSchema,
		cfg.AccessTokenDuration,
		cfg.RefreshTokenDuration,
	)
}

// IsDev returns true if the environment is development
func (cfg *Config) IsDev() bool {
	return cfg.Environment == EnvironmentDev
}

// IsProd returns true if the environment is production
func (cfg *Config) IsProd() bool {
	return cfg.Environment == EnvironmentProd
}

func (cfg *Config) IsTest() bool {
	return cfg.Environment == EnvironmentTest
}

// getEnvInt is a helper function to get an integer from environment variables
func (cfg *Config) getEnvInt(key string, defaultValue int) (int, error) {
	if value := os.Getenv(key); value != "" {
		intValue, err := strconv.Atoi(value)
		if err != nil {
			return 0, fmt.Errorf("invalid integer value for %s: %w", key, err)
		}
		if intValue <= 0 {
			return 0, fmt.Errorf("%s must be greater than 0", key)
		}
		return intValue, nil
	}
	return defaultValue, nil
}<|MERGE_RESOLUTION|>--- conflicted
+++ resolved
@@ -56,11 +56,7 @@
 	config.RefreshTokenDuration = time.Duration(refreshTokenDays) * 24 * time.Hour
 	config.CookieDomain = os.Getenv("COOKIE_DOMAIN")
 	if config.CookieDomain == "" {
-<<<<<<< HEAD
-		config.CookieDomain = "https://neurospend.vercel.app"
-=======
 		config.CookieDomain = "neurospend.vercel.app"
->>>>>>> 8f8d4530
 	}
 	return config, nil
 }
